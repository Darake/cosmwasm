version: 2
workflows:
  version: 2
  test:
    # Keep those job names in sync with .mergify.yml
    jobs:
      - package_schema
      - package_std
      - package_storage
      - package_vm
      - package_vm_cranelift
      - contract_burner
      - contract_hackatom
      - contract_queue
      - contract_reflect
      - contract_staking
      - fmt
      - clippy
  deploy:
    jobs:
      - build_and_upload_devcontracts:
          filters:
            tags:
              only: /^v[0-9]+\.[0-9]+\.[0-9]+.*/
            branches:
              ignore: /.*/

jobs:
  package_schema:
    docker:
      - image: rust:1.47.0
    steps:
      - checkout
      - run:
          name: Version information
          command: rustc --version; cargo --version; rustup --version; rustup target list --installed
      - restore_cache:
          keys:
            - cargocache-v2-package_schema-rust:1.47.0-{{ checksum "Cargo.lock" }}
      - run:
          name: Build
          working_directory: ~/project/packages/schema
          command: cargo build --locked
      - run:
          name: Run tests
          working_directory: ~/project/packages/schema
          command: cargo test --locked
      - save_cache:
          paths:
            - /usr/local/cargo/registry
            - target/debug/.fingerprint
            - target/debug/build
            - target/debug/deps
          key: cargocache-v2-package_schema-rust:1.47.0-{{ checksum "Cargo.lock" }}

  package_std:
    docker:
      - image: rust:1.47.0
    steps:
      - checkout
      - run:
          name: Version information
          command: rustc --version; cargo --version; rustup --version; rustup target list --installed
      - restore_cache:
          keys:
            - cargocache-v2-package_std-rust:1.47.0-{{ checksum "Cargo.lock" }}
      - run:
          name: Add wasm32 target
          command: rustup target add wasm32-unknown-unknown && rustup target list --installed
      - run:
          name: Build library for native target (no features)
          working_directory: ~/project/packages/std
          command: cargo build --locked --no-default-features
      - run:
          name: Build library for wasm target (no features)
          working_directory: ~/project/packages/std
          command: cargo wasm --locked --no-default-features
      - run:
          name: Run unit tests (no features)
          working_directory: ~/project/packages/std
          command: cargo test --locked --no-default-features
      - run:
          name: Build library for native target (all features)
          working_directory: ~/project/packages/std
          command: cargo build --locked --features iterator,staking
      - run:
          name: Build library for wasm target (all features)
          working_directory: ~/project/packages/std
          command: cargo wasm --locked --features iterator,staking
      - run:
          name: Run unit tests (all features)
          working_directory: ~/project/packages/std
          command: cargo test --locked --features iterator,staking
      - run:
          name: Build and run schema generator
          working_directory: ~/project/packages/std
          command: cargo schema --locked
      - run:
          name: Ensure schemas are up-to-date
          command: |
            CHANGES_IN_REPO=$(git status --porcelain)
            if [[ -n "$CHANGES_IN_REPO" ]]; then
              echo "Repository is dirty. Showing 'git status' and 'git --no-pager diff' for debugging now:"
              git status && git --no-pager diff
              exit 1
            fi
      - save_cache:
          paths:
            - /usr/local/cargo/registry
            - target/debug/.fingerprint
            - target/debug/build
            - target/debug/deps
          key: cargocache-v2-package_std-rust:1.47.0-{{ checksum "Cargo.lock" }}

  package_storage:
    docker:
      - image: rust:1.47.0
    steps:
      - checkout
      - run:
          name: Version information
          command: rustc --version; cargo --version; rustup --version; rustup target list --installed
      - restore_cache:
          keys:
            - cargocache-v2-package_storage-rust:1.47.0-{{ checksum "Cargo.lock" }}
      - run:
          name: Build library for native target
          working_directory: ~/project/packages/storage
          command: cargo build --locked
      - run:
          name: Run unit tests
          working_directory: ~/project/packages/storage
          command: cargo test --locked
      - run:
          name: Run unit tests (with iterator support)
          working_directory: ~/project/packages/storage
          command: cargo test --locked --features iterator
      - save_cache:
          paths:
            - /usr/local/cargo/registry
            - target/debug/.fingerprint
            - target/debug/build
            - target/debug/deps
          key: cargocache-v2-package_storage-rust:1.47.0-{{ checksum "Cargo.lock" }}

  package_vm:
    docker:
      - image: rust:1.47.0
    steps:
      - checkout
      - run:
          name: Version information
          command: rustc --version; cargo --version; rustup --version; rustup target list --installed
      - restore_cache:
          keys:
            - cargocache-v2-package_vm-rust:1.47.0-{{ checksum "Cargo.lock" }}
      - run:
          name: Build
          working_directory: ~/project/packages/vm
          command: cargo build --locked
      - run:
          name: Build with iterator
          working_directory: ~/project/packages/vm
          command: cargo build --locked --features iterator
      - run:
          name: Test
          working_directory: ~/project/packages/vm
          command: cargo test --locked
      - run:
          name: Test with iterator
          working_directory: ~/project/packages/vm
          command: cargo test --locked --features iterator
      - save_cache:
          paths:
            - /usr/local/cargo/registry
            - target/debug/.fingerprint
            - target/debug/build
            - target/debug/deps
          key: cargocache-v2-package_vm-rust:1.47.0-{{ checksum "Cargo.lock" }}

  package_vm_cranelift:
    docker:
      - image: rust:1.47.0
    steps:
      - checkout
      - run:
          name: Version information
          command: rustc --version; cargo --version; rustup --version; rustup target list --installed
      - restore_cache:
          keys:
            - cargocache-v2-package_vm_cranelift-rust:1.47.0-{{ checksum "Cargo.lock" }}
      - run:
          name: Build
          working_directory: ~/project/packages/vm
          command: cargo build --locked --features cranelift
      - run:
          name: Build with iterator
          working_directory: ~/project/packages/vm
          command: cargo build --locked --features cranelift,iterator
      - run:
          name: Test
          working_directory: ~/project/packages/vm
          command: cargo test --locked --features cranelift
      - run:
          name: Test with iterator
          working_directory: ~/project/packages/vm
          command: cargo test --locked --features cranelift,iterator
      - save_cache:
          paths:
            - /usr/local/cargo/registry
            - target/debug/.fingerprint
            - target/debug/build
            - target/debug/deps
          key: cargocache-v2-package_vm_cranelift-rust:1.47.0-{{ checksum "Cargo.lock" }}

  contract_burner:
    docker:
      - image: rust:1.47.0
    environment:
      RUST_BACKTRACE: 1
    working_directory: ~/cosmwasm/contracts/burner
    steps:
      - checkout:
          path: ~/cosmwasm
      - run:
          name: Version information
          command: rustc --version; cargo --version; rustup --version
      - restore_cache:
          keys:
            - cargocache-v2-contract_burner-rust:1.47.0-{{ checksum "Cargo.lock" }}
      - run:
          name: Add wasm32 target
          command: rustup target add wasm32-unknown-unknown && rustup target list --installed
      - run:
          name: Build wasm binary
          command: cargo wasm --locked
      - run:
          name: Unit tests
          command: cargo unit-test --locked
      - run:
          name: Integration tests (cranelift backend)
          command: cargo integration-test --locked
      - run:
          name: Integration tests (singlepass backend)
          command: cargo integration-test --locked --no-default-features
      - run:
          name: Build and run schema generator
          command: cargo schema --locked
      - run:
          name: Ensure schemas are up-to-date
          command: |
            CHANGES_IN_REPO=$(git status --porcelain)
            if [[ -n "$CHANGES_IN_REPO" ]]; then
              echo "Repository is dirty. Showing 'git status' and 'git --no-pager diff' for debugging now:"
              git status && git --no-pager diff
              exit 1
            fi
      - save_cache:
          paths:
            - /usr/local/cargo/registry
            - target/debug/.fingerprint
            - target/debug/build
            - target/debug/deps
            - target/wasm32-unknown-unknown/release/.fingerprint
            - target/wasm32-unknown-unknown/release/build
            - target/wasm32-unknown-unknown/release/deps
          key: cargocache-v2-contract_burner-rust:1.47.0-{{ checksum "Cargo.lock" }}

  contract_hackatom:
    docker:
      - image: rust:1.47.0
    environment:
      RUST_BACKTRACE: 1
    working_directory: ~/cosmwasm/contracts/hackatom
    steps:
      - checkout:
          path: ~/cosmwasm
      - run:
          name: Version information
          command: rustc --version; cargo --version; rustup --version
      - restore_cache:
          keys:
            - cargocache-v2-contract_hackatom-rust:1.47.0-{{ checksum "Cargo.lock" }}
      - run:
          name: Add wasm32 target
          command: rustup target add wasm32-unknown-unknown && rustup target list --installed
      - run:
          name: Build wasm binary
          command: cargo wasm --locked
      - run:
          name: Unit tests
          command: cargo unit-test --locked
      - run:
          name: Integration tests (cranelift backend)
          command: cargo integration-test --locked
      - run:
          name: Integration tests (singlepass backend)
          command: cargo integration-test --locked --no-default-features
      - run:
          name: Build and run schema generator
          command: cargo schema --locked
      - run:
          name: Ensure schemas are up-to-date
          command: |
            CHANGES_IN_REPO=$(git status --porcelain)
            if [[ -n "$CHANGES_IN_REPO" ]]; then
              echo "Repository is dirty. Showing 'git status' and 'git --no-pager diff' for debugging now:"
              git status && git --no-pager diff
              exit 1
            fi
      - save_cache:
          paths:
            - /usr/local/cargo/registry
            - target/debug/.fingerprint
            - target/debug/build
            - target/debug/deps
            - target/wasm32-unknown-unknown/release/.fingerprint
            - target/wasm32-unknown-unknown/release/build
            - target/wasm32-unknown-unknown/release/deps
          key: cargocache-v2-contract_hackatom-rust:1.47.0-{{ checksum "Cargo.lock" }}

<<<<<<< HEAD
=======
  # In this job we use singlepass as the VM to execute integration tests. This requires Rust nightly.
  # Avoid duplicating generic checks like unit tests or schema generation – they belong in the generic hackatom job.
  contract_hackatom_in_singlepass_vm:
    docker:
      - image: rustlang/rust:nightly
    environment:
      RUST_BACKTRACE: 1
    working_directory: ~/cosmwasm/contracts/hackatom
    steps:
      - checkout:
          path: ~/cosmwasm
      - run:
          name: Version information
          command: rustc --version; cargo --version; rustup --version
      - restore_cache:
          keys:
            - cargocache-v2-contract_hackatom_in_singlepass_vm-rust:nightly-{{ checksum "Cargo.lock" }}
      - run:
          name: Add wasm32 target
          command: rustup target add wasm32-unknown-unknown && rustup target list --installed
      - run:
          name: Build wasm binary
          command: cargo wasm --locked
      - run:
          name: Integration tests
          command: cargo integration-test --no-default-features --features singlepass --locked
      - save_cache:
          paths:
            - /usr/local/cargo/registry
            - target/debug/.fingerprint
            - target/debug/build
            - target/debug/deps
            - target/wasm32-unknown-unknown/release/.fingerprint
            - target/wasm32-unknown-unknown/release/build
            - target/wasm32-unknown-unknown/release/deps
          key: cargocache-v2-contract_hackatom_in_singlepass_vm-rust:nightly-{{ checksum "Cargo.lock" }}

>>>>>>> adebe240
  contract_queue:
    docker:
      - image: rust:1.47.0
    environment:
      RUST_BACKTRACE: 1
    working_directory: ~/cosmwasm/contracts/queue
    steps:
      - checkout:
          path: ~/cosmwasm
      - run:
          name: Version information
          command: rustc --version; cargo --version; rustup --version
      - restore_cache:
          keys:
            - cargocache-v2-contract_queue-rust:1.47.0-{{ checksum "Cargo.lock" }}
      - run:
          name: Add wasm32 target
          command: rustup target add wasm32-unknown-unknown && rustup target list --installed
      - run:
          name: Build wasm binary
          command: cargo wasm --locked
      - run:
          name: Unit tests
          command: cargo unit-test --locked
      - run:
          name: Integration tests (cranelift backend)
          command: cargo integration-test --locked
      - run:
          name: Integration tests (singlepass backend)
          command: cargo integration-test --locked --no-default-features
      - run:
          name: Build and run schema generator
          command: cargo schema --locked
      - run:
          name: Ensure schemas are up-to-date
          command: |
            CHANGES_IN_REPO=$(git status --porcelain)
            if [[ -n "$CHANGES_IN_REPO" ]]; then
              echo "Repository is dirty. Showing 'git status' and 'git --no-pager diff' for debugging now:"
              git status && git --no-pager diff
              exit 1
            fi
      - save_cache:
          paths:
            - /usr/local/cargo/registry
            - target/debug/.fingerprint
            - target/debug/build
            - target/debug/deps
            - target/wasm32-unknown-unknown/release/.fingerprint
            - target/wasm32-unknown-unknown/release/build
            - target/wasm32-unknown-unknown/release/deps
          key: cargocache-v2-contract_queue-rust:1.47.0-{{ checksum "Cargo.lock" }}

  contract_reflect:
    docker:
      - image: rust:1.47.0
    environment:
      RUST_BACKTRACE: 1
    working_directory: ~/cosmwasm/contracts/reflect
    steps:
      - checkout:
          path: ~/cosmwasm
      - run:
          name: Version information
          command: rustc --version; cargo --version; rustup --version
      - restore_cache:
          keys:
            - cargocache-v2-contract_reflect-rust:1.47.0-{{ checksum "Cargo.lock" }}
      - run:
          name: Add wasm32 target
          command: rustup target add wasm32-unknown-unknown && rustup target list --installed
      - run:
          name: Build wasm binary
          command: cargo wasm --locked
      - run:
          name: Unit tests
          command: cargo unit-test --locked
      - run:
          name: Integration tests (cranelift backend)
          command: cargo integration-test --locked
      - run:
          name: Integration tests (singlepass backend)
          command: cargo integration-test --locked --no-default-features
      - run:
          name: Build and run schema generator
          command: cargo schema --locked
      - run:
          name: Ensure schemas are up-to-date
          command: |
            CHANGES_IN_REPO=$(git status --porcelain)
            if [[ -n "$CHANGES_IN_REPO" ]]; then
              echo "Repository is dirty. Showing 'git status' and 'git --no-pager diff' for debugging now:"
              git status && git --no-pager diff
              exit 1
            fi
      - save_cache:
          paths:
            - /usr/local/cargo/registry
            - target/debug/.fingerprint
            - target/debug/build
            - target/debug/deps
            - target/wasm32-unknown-unknown/release/.fingerprint
            - target/wasm32-unknown-unknown/release/build
            - target/wasm32-unknown-unknown/release/deps
          key: cargocache-v2-contract_reflect-rust:1.47.0-{{ checksum "Cargo.lock" }}

  contract_staking:
    docker:
      - image: rust:1.47.0
    environment:
      RUST_BACKTRACE: 1
    working_directory: ~/cosmwasm/contracts/staking
    steps:
      - checkout:
          path: ~/cosmwasm
      - run:
          name: Version information
          command: rustc --version; cargo --version; rustup --version
      - restore_cache:
          keys:
            - cargocache-v2-contract_staking-rust:1.47.0-{{ checksum "Cargo.lock" }}
      - run:
          name: Add wasm32 target
          command: rustup target add wasm32-unknown-unknown && rustup target list --installed
      - run:
          name: Build wasm binary
          command: cargo wasm --locked
      - run:
          name: Unit tests
          command: cargo unit-test --locked
      - run:
          name: Integration tests (cranelift backend)
          command: cargo integration-test --locked
      - run:
          name: Integration tests (singlepass backend)
          command: cargo integration-test --locked --no-default-features
      - run:
          name: Build and run schema generator
          command: cargo schema --locked
      - run:
          name: Ensure schemas are up-to-date
          command: |
            CHANGES_IN_REPO=$(git status --porcelain)
            if [[ -n "$CHANGES_IN_REPO" ]]; then
              echo "Repository is dirty. Showing 'git status' and 'git --no-pager diff' for debugging now:"
              git status && git --no-pager diff
              exit 1
            fi
      - save_cache:
          paths:
            - /usr/local/cargo/registry
            - target/debug/.fingerprint
            - target/debug/build
            - target/debug/deps
            - target/wasm32-unknown-unknown/release/.fingerprint
            - target/wasm32-unknown-unknown/release/build
            - target/wasm32-unknown-unknown/release/deps
          key: cargocache-v2-contract_staking-rust:1.47.0-{{ checksum "Cargo.lock" }}

  fmt:
    docker:
      - image: rust:1.47.0
    steps:
      - checkout
      - run:
          name: Version information
          command: rustc --version; cargo --version; rustup --version; rustup target list --installed
      - restore_cache:
          keys:
            - cargocache-v2-fmt-rust:1.47.0-{{ checksum "Cargo.lock" }}
      - run:
          name: Add rustfmt component
          command: rustup component add rustfmt
      - run:
          name: Check formatting of workspace
          command: cargo fmt -- --check
      - run:
          name: Check formatting of contract burner
          working_directory: ~/project/contracts/burner
          command: cargo fmt -- --check
      - run:
          name: Check formatting of contract hackatom
          working_directory: ~/project/contracts/hackatom
          command: cargo fmt -- --check
      - run:
          name: Check formatting of contract reflect
          working_directory: ~/project/contracts/reflect
          command: cargo fmt -- --check
      - run:
          name: Check formatting of contract queue
          working_directory: ~/project/contracts/queue
          command: cargo fmt -- --check
      - run:
          name: Check formatting of contract staking
          working_directory: ~/project/contracts/staking
          command: cargo fmt -- --check
      - save_cache:
          paths:
            - /usr/local/cargo/registry
            - target/debug/.fingerprint
            - target/debug/build
            - target/debug/deps
          key: cargocache-v2-fmt-rust:1.47.0-{{ checksum "Cargo.lock" }}

  clippy:
    docker:
      - image: rust:1.47.0
    steps:
      - checkout
      - run:
          name: Version information
          command: rustc --version && cargo --version
      - restore_cache:
          keys:
            - cargocache-v2-clippy-rust:1.47.0-{{ checksum "Cargo.lock" }}-{{ checksum "contracts/burner/Cargo.lock" }}-{{ checksum "contracts/hackatom/Cargo.lock" }}-{{ checksum "contracts/queue/Cargo.lock" }}-{{ checksum "contracts/reflect/Cargo.lock" }}-{{ checksum "contracts/staking/Cargo.lock" }}
      - run:
          name: Add clippy component
          command: rustup component add clippy
      #
      # Workspace packages
      #
      - run:
          name: Clippy linting on schema
          working_directory: ~/project/packages/schema
          command: cargo clippy -- -D warnings
      - run:
          name: Clippy linting on std (no feature flags)
          working_directory: ~/project/packages/std
          command: cargo clippy -- -D warnings
      - run:
          name: Clippy linting on std (all feature flags)
          working_directory: ~/project/packages/std
          command: cargo clippy --features iterator,staking -- -D warnings
      - run:
          name: Clippy linting on storage (no feature flags)
          working_directory: ~/project/packages/storage
          command: cargo clippy -- -D warnings
      - run:
          name: Clippy linting on storage (all feature flags)
          working_directory: ~/project/packages/storage
          command: cargo clippy --features iterator -- -D warnings
      - run:
          name: Clippy linting on vm (no feature flags)
          working_directory: ~/project/packages/vm
          command: cargo clippy -- -D warnings
      - run:
          name: Clippy linting on vm (all feature flags)
          working_directory: ~/project/packages/vm
          command: cargo clippy --features cranelift,iterator -- -D warnings
      #
      # Contracts
      #
      - run:
          name: Clippy linting on burner
          working_directory: ~/project/contracts/burner
          command: cargo clippy -- -D warnings
      - run:
          name: Clippy linting on hackatom
          working_directory: ~/project/contracts/hackatom
          command: cargo clippy -- -D warnings
      - run:
          name: Clippy linting on queue
          working_directory: ~/project/contracts/queue
          command: cargo clippy -- -D warnings
      - run:
          name: Clippy linting on reflect
          working_directory: ~/project/contracts/reflect
          command: cargo clippy -- -D warnings
      - run:
          name: Clippy linting on staking
          working_directory: ~/project/contracts/staking
          command: cargo clippy -- -D warnings
      - save_cache:
          paths:
            - /usr/local/cargo/registry
            - target/debug/.fingerprint
            - target/debug/build
            - target/debug/deps
            - contracts/burner/target/debug/.fingerprint
            - contracts/burner/target/debug/build
            - contracts/burner/target/debug/deps
            - contracts/hackatom/target/debug/.fingerprint
            - contracts/hackatom/target/debug/build
            - contracts/hackatom/target/debug/deps
            - contracts/queue/target/debug/.fingerprint
            - contracts/queue/target/debug/build
            - contracts/queue/target/debug/deps
            - contracts/reflect/target/debug/.fingerprint
            - contracts/reflect/target/debug/build
            - contracts/reflect/target/debug/deps
            - contracts/staking/target/debug/.fingerprint
            - contracts/staking/target/debug/build
            - contracts/staking/target/debug/deps
          key: cargocache-v2-clippy-rust:1.47.0-{{ checksum "Cargo.lock" }}-{{ checksum "contracts/burner/Cargo.lock" }}-{{ checksum "contracts/hackatom/Cargo.lock" }}-{{ checksum "contracts/queue/Cargo.lock" }}-{{ checksum "contracts/reflect/Cargo.lock" }}-{{ checksum "contracts/staking/Cargo.lock" }}

  # This job roughly follows the instructions from https://circleci.com/blog/publishing-to-github-releases-via-circleci/
  build_and_upload_devcontracts:
    docker:
      # Image from https://github.com/cibuilds/github, based on alpine
      - image: cibuilds/github:0.13
    steps:
      - run:
          name: Install Docker client
          command: apk add docker-cli
      - setup_remote_docker
      - checkout
      - run:
          # We cannot mount local folders, see https://circleci.com/docs/2.0/building-docker-images/#mounting-folders
          name: Prepare volume with source code
          command: |
            # create a dummy container which will hold a volume with config
            docker create -v /code --name with_code alpine /bin/true
            # copy a config file into this volume
            docker cp ./contracts with_code:/code
            docker cp ./packages with_code:/code
      - run:
          name: Build development contracts
          command: |
            echo "Building all contracts under ./contracts"
            docker run --volumes-from with_code cosmwasm/rust-optimizer:0.10.6 ./contracts/*/
            docker cp with_code:/code/artifacts .
      - run:
          name: Publish artifacts on GitHub
          command: |
            TAG="$CIRCLE_TAG"
            TITLE="$TAG"
            BODY="Attached there are some build artifacts generated at this tag. Those are for development purposes only! Please use crates.io to find the packages of this release."
            ghr -t "$GITHUB_TOKEN" \
              -u "$CIRCLE_PROJECT_USERNAME" -r "$CIRCLE_PROJECT_REPONAME" \
              -c "$CIRCLE_SHA1" \
              -n "$TITLE" -b "$BODY" \
              -delete \
              "$TAG" ./artifacts/<|MERGE_RESOLUTION|>--- conflicted
+++ resolved
@@ -319,46 +319,6 @@
             - target/wasm32-unknown-unknown/release/deps
           key: cargocache-v2-contract_hackatom-rust:1.47.0-{{ checksum "Cargo.lock" }}
 
-<<<<<<< HEAD
-=======
-  # In this job we use singlepass as the VM to execute integration tests. This requires Rust nightly.
-  # Avoid duplicating generic checks like unit tests or schema generation – they belong in the generic hackatom job.
-  contract_hackatom_in_singlepass_vm:
-    docker:
-      - image: rustlang/rust:nightly
-    environment:
-      RUST_BACKTRACE: 1
-    working_directory: ~/cosmwasm/contracts/hackatom
-    steps:
-      - checkout:
-          path: ~/cosmwasm
-      - run:
-          name: Version information
-          command: rustc --version; cargo --version; rustup --version
-      - restore_cache:
-          keys:
-            - cargocache-v2-contract_hackatom_in_singlepass_vm-rust:nightly-{{ checksum "Cargo.lock" }}
-      - run:
-          name: Add wasm32 target
-          command: rustup target add wasm32-unknown-unknown && rustup target list --installed
-      - run:
-          name: Build wasm binary
-          command: cargo wasm --locked
-      - run:
-          name: Integration tests
-          command: cargo integration-test --no-default-features --features singlepass --locked
-      - save_cache:
-          paths:
-            - /usr/local/cargo/registry
-            - target/debug/.fingerprint
-            - target/debug/build
-            - target/debug/deps
-            - target/wasm32-unknown-unknown/release/.fingerprint
-            - target/wasm32-unknown-unknown/release/build
-            - target/wasm32-unknown-unknown/release/deps
-          key: cargocache-v2-contract_hackatom_in_singlepass_vm-rust:nightly-{{ checksum "Cargo.lock" }}
-
->>>>>>> adebe240
   contract_queue:
     docker:
       - image: rust:1.47.0
